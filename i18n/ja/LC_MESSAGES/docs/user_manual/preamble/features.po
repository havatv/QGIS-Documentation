--- conflicted
+++ resolved
@@ -227,16 +227,11 @@
 "supported formats using the fTools Python plugin. QGIS currently offers "
 "vector analysis, sampling, geoprocessing, geometry and database management "
 "tools. You can also use the integrated GRASS tools, which include the "
-<<<<<<< HEAD
 "complete GRASS functionality of more than 400 modules (See Section :ref:"
 "`sec_grass`). Or you work with SEXTANTE, which provides powerful a "
 "geospatial analysis framework to call native and third party algorithms from "
 "QGIS, such as GDAL, SAGA, GRASS, fTools and more (see section :ref:"
 "`label_sextante`)."
-=======
-"complete GRASS functionality of more than 400 modules (See Section "
-":ref:`sec_grass`)."
->>>>>>> cd59015f
 msgstr ""
 
 # e5f564b5939a4c4b842c176d177bb950
